# coding: latin-1
###############################################################################
# Copyright (c) 2023 European Commission
#
# Licensed under the Apache License, Version 2.0 (the "License");
# you may not use this file except in compliance with the License.
# You may obtain a copy of the License at
#
#    http://www.apache.org/licenses/LICENSE-2.0
#
# Unless required by applicable law or agreed to in writing, software
# distributed under the License is distributed on an "AS IS" BASIS,
# WITHOUT WARRANTIES OR CONDITIONS OF ANY KIND, either express or implied.
# See the License for the specific language governing permissions and
# limitations under the License.
#
###############################################################################
"""
This manages necessary data and it's removal 

"""

import json
import threading
from datetime import datetime

from .app_config.config_service import ConfService as cfgservice
import requests


parRequests = {}
transaction_codes={}
deferredRequests = {}
oid4vp_requests = {}
form_dynamic_data = {}
session_ids = {}


def getSessionId_requestUri(target_request_uri):
    matching_session_id = None
    for session_id, session_data in session_ids.items():
        
        if "request_uri" in session_data and session_data["request_uri"] == target_request_uri:
            matching_session_id = session_id
            break
    
    return matching_session_id

def getSessionId_authCode(target_authCode):
    matching_session_id = None
    for session_id, session_data in session_ids.items():
        if "auth_code" in session_data and session_data["auth_code"] == target_authCode:
            matching_session_id = session_id
            break
    
    return matching_session_id

def getSessionId_accessToken(target_accessToken):
    matching_session_id = None
    for session_id, session_data in session_ids.items():
        if "access_token" in session_data and session_data["access_token"] == target_accessToken:
            matching_session_id = session_id
            break
    
    return matching_session_id

################################################
## To be moved to a file with scheduled jobs

<<<<<<< HEAD
scheduler_call = 30  # scheduled periodic job will be called every scheduler_call seconds (should be 300; 30 for debug)

=======
scheduler_call = 10  
>>>>>>> c933f71e

def clear_par():
    """Function to clear parRequests"""
    now = int(datetime.timestamp(datetime.now()))
    #print("Job scheduled: clear_par() at " + str(now))

    for uri in parRequests.copy():
        expire_time = parRequests[uri]["expires"]
        if now > expire_time:
<<<<<<< HEAD
            """ parRequests.pop(uri)
            print(
=======
            parRequests.pop(uri)
            """ print(
>>>>>>> c933f71e
                "Job scheduled: clear_par: "
                + uri
                + " eliminated. "
                + str(now)
                + " > "
                + str(expire_time)
            )
        else:
            print(
                "Job scheduled: clear_par: "
                + uri
                + " not eliminated. "
                + str(now)
                + " < "
                + str(expire_time)
            ) """

    for req in deferredRequests.copy():
            
            if datetime.now() > deferredRequests[req]["expires"]:
                deferredRequests.pop(req)
            else:
                request_data = json.loads(deferredRequests[req]["data"])
                request_data.update({"transaction_id": req})
                request_data = json.dumps(request_data)
                request_headers = deferredRequests[req]["headers"]

                response = requests.post(cfgservice.service_url+"credential", data=request_data, headers=request_headers)
                response_data = response.json()

                if response.status_code == 200:
                    if "credential" in response_data or "credential_responses" in response_data:
                        deferredRequests.pop(req)
    
    for code in transaction_codes.copy():
        if datetime.now() > transaction_codes[code]["expires"]:
            #cfgservice.logger_info.info("Current transaction_codes:\n" + str(transaction_codes))
            cfgservice.app_logger.info("Removing tx_code for code: " + str(code))
            transaction_codes.pop(code)
    
    for id in oid4vp_requests.copy():
        if datetime.now() > oid4vp_requests[id]["expires"]:
            #cfgservice.logger_info.info("Current oid4vp_requests:\n" + str(oid4vp_requests))
            cfgservice.app_logger.info("Removing oid4vp_requests with id: " + str(id))
            oid4vp_requests.pop(id)
    
    for id in session_ids.copy():
        if datetime.now() > session_ids[id]["expires"]:
            cfgservice.app_logger.info("Removing session id: " + str(id))
            session_ids.pop(id)

<<<<<<< HEAD
    for id in form_dynamic_data.copy():
        if datetime.now() > form_dynamic_data[id]["expires"]:
            cfgservice.app_logger.info("Removing form id: " + str(id))
            form_dynamic_data.pop(id)
=======

    """Function to clear app.config['data']"""
    aux = []

    for unique_id, dados in form_dynamic_data.items():
        timestamp = datetime.fromtimestamp(dados.get("timestamp", 0))
        diff = datetime.now() - timestamp
        if diff.total_seconds() > (
            cfgservice.max_time_data * 60
        ):  # minutes * 60 seconds -> data is deleted after being saved for 1 minute
            aux.append(unique_id)

    if aux:
        print(f"Entries {aux} eliminated.")

    for unique_id in aux:
        del form_dynamic_data[unique_id]

    
>>>>>>> c933f71e

def run_scheduler():
    #print("Run scheduler.")
    threading.Timer(scheduler_call, run_scheduler).start()
    clear_par()


run_scheduler()<|MERGE_RESOLUTION|>--- conflicted
+++ resolved
@@ -67,28 +67,20 @@
 ################################################
 ## To be moved to a file with scheduled jobs
 
-<<<<<<< HEAD
 scheduler_call = 30  # scheduled periodic job will be called every scheduler_call seconds (should be 300; 30 for debug)
 
-=======
-scheduler_call = 10  
->>>>>>> c933f71e
 
 def clear_par():
     """Function to clear parRequests"""
     now = int(datetime.timestamp(datetime.now()))
     #print("Job scheduled: clear_par() at " + str(now))
+    #print("Job scheduled: clear_par() at " + str(now))
 
     for uri in parRequests.copy():
         expire_time = parRequests[uri]["expires"]
         if now > expire_time:
-<<<<<<< HEAD
-            """ parRequests.pop(uri)
-            print(
-=======
             parRequests.pop(uri)
             """ print(
->>>>>>> c933f71e
                 "Job scheduled: clear_par: "
                 + uri
                 + " eliminated. "
@@ -104,6 +96,7 @@
                 + str(now)
                 + " < "
                 + str(expire_time)
+            ) """
             ) """
 
     for req in deferredRequests.copy():
@@ -140,32 +133,10 @@
             cfgservice.app_logger.info("Removing session id: " + str(id))
             session_ids.pop(id)
 
-<<<<<<< HEAD
     for id in form_dynamic_data.copy():
         if datetime.now() > form_dynamic_data[id]["expires"]:
             cfgservice.app_logger.info("Removing form id: " + str(id))
             form_dynamic_data.pop(id)
-=======
-
-    """Function to clear app.config['data']"""
-    aux = []
-
-    for unique_id, dados in form_dynamic_data.items():
-        timestamp = datetime.fromtimestamp(dados.get("timestamp", 0))
-        diff = datetime.now() - timestamp
-        if diff.total_seconds() > (
-            cfgservice.max_time_data * 60
-        ):  # minutes * 60 seconds -> data is deleted after being saved for 1 minute
-            aux.append(unique_id)
-
-    if aux:
-        print(f"Entries {aux} eliminated.")
-
-    for unique_id in aux:
-        del form_dynamic_data[unique_id]
-
-    
->>>>>>> c933f71e
 
 def run_scheduler():
     #print("Run scheduler.")
