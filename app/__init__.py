--- conflicted
+++ resolved
@@ -82,9 +82,13 @@
     except FileNotFoundError as e:
         cfgserv.app_logger.exception(f"Metadata Error: file not found. \n{e}")
     except json.JSONDecodeError as e:
-        cfgserv.app_logger.exception(f"Metadata Error: Metadata Unable to decode JSON. \n{e}")
+        cfgserv.app_logger.exception(
+            f"Metadata Error: Metadata Unable to decode JSON. \n{e}"
+        )
     except Exception as e:
-        cfgserv.app_logger.exception(f"Metadata Error: An unexpected error occurred. \n{e}")
+        cfgserv.app_logger.exception(
+            f"Metadata Error: An unexpected error occurred. \n{e}"
+        )
 
     oidc_metadata["credential_configurations_supported"] = credentials_supported
 
@@ -150,9 +154,13 @@
     except FileNotFoundError as e:
         cfgserv.app_logger.exception(f"TrustedCA Error: file not found.\n {e}")
     except json.JSONDecodeError as e:
-        cfgserv.app_logger.exception(f"TrustedCA Error: Metadata Unable to decode JSON.\n {e}")
+        cfgserv.app_logger.exception(
+            f"TrustedCA Error: Metadata Unable to decode JSON.\n {e}"
+        )
     except Exception as e:
-        cfgserv.app_logger.exception(f"TrustedCA Error: An unexpected error occurred.\n {e}")
+        cfgserv.app_logger.exception(
+            f"TrustedCA Error: An unexpected error occurred.\n {e}"
+        )
 
     trusted_CAs = ec_keys
 
@@ -196,14 +204,10 @@
     app.register_error_handler(404, page_not_found)
 
     @app.route("/", methods=["GET"])
-<<<<<<< HEAD
-    def initial_page():        
-=======
     def initial_page():
-        
-        #print(f"Client IP: {request.headers}")
->>>>>>> c933f71e
-        return render_template("misc/initial_page.html", oidc=cfgserv.oidc, service_url = cfgserv.service_url)
+        return render_template(
+            "misc/initial_page.html", oidc=cfgserv.oidc, service_url=cfgserv.service_url
+        )
 
     @app.route("/favicon.ico")
     def favicon():
@@ -236,7 +240,7 @@
         route_oidc,
         route_dynamic,
         route_oid4vp,
-        preauthorization
+        preauthorization,
     )
 
     app.register_blueprint(route_eidasnode.eidasnode)
